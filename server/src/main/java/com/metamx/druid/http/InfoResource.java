/*
 * Druid - a distributed column store.
 * Copyright (C) 2012  Metamarkets Group Inc.
 *
 * This program is free software; you can redistribute it and/or
 * modify it under the terms of the GNU General Public License
 * as published by the Free Software Foundation; either version 2
 * of the License, or (at your option) any later version.
 *
 * This program is distributed in the hope that it will be useful,
 * but WITHOUT ANY WARRANTY; without even the implied warranty of
 * MERCHANTABILITY or FITNESS FOR A PARTICULAR PURPOSE.  See the
 * GNU General Public License for more details.
 *
 * You should have received a copy of the GNU General Public License
 * along with this program; if not, write to the Free Software
 * Foundation, Inc., 51 Franklin Street, Fifth Floor, Boston, MA  02110-1301, USA.
 */

package com.metamx.druid.http;

import com.google.common.base.Function;
import com.google.common.collect.Collections2;
import com.google.common.collect.ImmutableMap;
import com.google.common.collect.Iterables;
import com.google.common.collect.Lists;
import com.google.common.collect.Maps;
import com.google.common.collect.Sets;
import com.metamx.druid.client.DataSegment;
import com.metamx.druid.client.DruidDataSource;
import com.metamx.druid.client.DruidServer;
import com.metamx.druid.client.ServerInventoryView;
import com.metamx.druid.client.indexing.IndexingServiceClient;
import com.metamx.druid.db.DatabaseRuleManager;
import com.metamx.druid.db.DatabaseSegmentManager;
import com.metamx.druid.master.DruidMaster;
import com.metamx.druid.master.rules.Rule;
import org.joda.time.Interval;

import javax.annotation.Nullable;
import javax.inject.Inject;
import javax.ws.rs.Consumes;
import javax.ws.rs.DELETE;
import javax.ws.rs.GET;
import javax.ws.rs.POST;
import javax.ws.rs.Path;
import javax.ws.rs.PathParam;
import javax.ws.rs.Produces;
import javax.ws.rs.QueryParam;
import javax.ws.rs.core.Response;
import java.util.Collections;
import java.util.Comparator;
import java.util.List;
import java.util.Map;
import java.util.Set;
import java.util.TreeSet;

/**
 */
@Path("/info")
public class InfoResource
{
  private final DruidMaster master;
  private final ServerInventoryView serverInventoryView;
  private final DatabaseSegmentManager databaseSegmentManager;
  private final DatabaseRuleManager databaseRuleManager;
  private final IndexingServiceClient indexingServiceClient;

  @Inject
  public InfoResource(
      DruidMaster master,
      ServerInventoryView serverInventoryView,
      DatabaseSegmentManager databaseSegmentManager,
      DatabaseRuleManager databaseRuleManager,
      IndexingServiceClient indexingServiceClient
  )
  {
    this.master = master;
    this.serverInventoryView = serverInventoryView;
    this.databaseSegmentManager = databaseSegmentManager;
    this.databaseRuleManager = databaseRuleManager;
    this.indexingServiceClient = indexingServiceClient;
  }

  @GET
  @Path("/master")
  @Produces("application/json")
  public Response getMaster()
  {
    return Response.status(Response.Status.OK)
                   .entity(master.getCurrentMaster())
                   .build();
  }

  @GET
  @Path("/cluster")
  @Produces("application/json")
  public Response getClusterInfo()
  {
    return Response.status(Response.Status.OK)
                   .entity(serverInventoryView.getInventory())
                   .build();
  }

  @GET
  @Path("/servers")
  @Produces("application/json")
  public Response getClusterServers(
      @QueryParam("full") String full
  )
  {
    Response.ResponseBuilder builder = Response.status(Response.Status.OK);
    if (full != null) {
      return builder.entity(serverInventoryView.getInventory()).build();
    }

    return builder.entity(
        Iterables.transform(
            serverInventoryView.getInventory(),
            new Function<DruidServer, String>()
            {
              @Override
              public String apply(@Nullable DruidServer druidServer)
              {
                return druidServer.getName();
              }
            }
        )
    ).build();
  }

  @GET
  @Path("/servers/{serverName}")
  @Produces("application/json")
  public Response getServer(
      @PathParam("serverName") String serverName
  )
  {
    Response.ResponseBuilder builder = Response.status(Response.Status.OK);
    DruidServer server = serverInventoryView.getInventoryValue(serverName);
    if (server == null) {
      return Response.status(Response.Status.NOT_FOUND).build();
    }

    return builder.status(Response.Status.OK)
                  .entity(server)
                  .build();
  }

  @GET
  @Path("/servers/{serverName}/segments")
  @Produces("application/json")
  public Response getServerSegments(
      @PathParam("serverName") String serverName,
      @QueryParam("full") String full
  )
  {
    Response.ResponseBuilder builder = Response.status(Response.Status.OK);
    DruidServer server = serverInventoryView.getInventoryValue(serverName);
    if (server == null) {
      return Response.status(Response.Status.NOT_FOUND).build();
    }

    if (full != null) {
      return builder.entity(server.getSegments().values()).build();
    }

    return builder.entity(
        Collections2.transform(
            server.getSegments().values(),
            new Function<DataSegment, String>()
            {
              @Override
              public String apply(@Nullable DataSegment segment)
              {
                return segment.getIdentifier();
              }
            }
        )
    ).build();
  }

  @GET
  @Path("/servers/{serverName}/segments/{segmentId}")
  @Produces("application/json")
  public Response getServerSegment(
      @PathParam("serverName") String serverName,
      @PathParam("segmentId") String segmentId
  )
  {
    DruidServer server = serverInventoryView.getInventoryValue(serverName);
    if (server == null) {
      return Response.status(Response.Status.NOT_FOUND).build();
    }

    DataSegment segment = server.getSegment(segmentId);
    if (segment == null) {
      return Response.status(Response.Status.NOT_FOUND).build();
    }

    return Response.status(Response.Status.OK).entity(segment).build();
  }

  @GET
  @Path("/segments")
  @Produces("application/json")
  public Response getClusterSegments(
      @QueryParam("full") String full
  )
  {
    Response.ResponseBuilder builder = Response.status(Response.Status.OK);
    if (full != null) {
      return builder.entity(
          Iterables.concat(
              Iterables.transform(
                  serverInventoryView.getInventory(),
                  new Function<DruidServer, Iterable<DataSegment>>()
                  {
                    @Override
                    public Iterable<DataSegment> apply(@Nullable DruidServer druidServer)
                    {
                      return druidServer.getSegments().values();
                    }
                  }
              )
          )
      ).build();
    }

    return builder.entity(
        Iterables.concat(
            Iterables.transform(
                serverInventoryView.getInventory(),
                new Function<DruidServer, Iterable<String>>()
                {
                  @Override
                  public Iterable<String> apply(@Nullable DruidServer druidServer)
                  {
                    return Collections2.transform(
                        druidServer.getSegments().values(),
                        new Function<DataSegment, String>()
                        {
                          @Override
                          public String apply(@Nullable DataSegment segment)
                          {
                            return segment.getIdentifier();
                          }
                        }
                    );
                  }
                }
            )
        )
    ).build();
  }

  @GET
  @Path("/segments/{segmentId}")
  @Produces("application/json")
  public Response getClusterSegment(
      @PathParam("segmentId") String segmentId
  )
  {
    for (DruidServer server : serverInventoryView.getInventory()) {
      if (server.getSegments().containsKey(segmentId)) {
        return Response.status(Response.Status.OK)
                       .entity(server.getSegments().get(segmentId))
                       .build();
      }
    }

    return Response.status(Response.Status.NOT_FOUND).build();
  }

  @GET
  @Path("/tiers")
  @Produces("application/json")
  public Response getTiers()
  {
    Set<String> tiers = Sets.newHashSet();
    for (DruidServer server : serverInventoryView.getInventory()) {
      tiers.add(server.getTier());
    }
    return Response.status(Response.Status.OK)
                   .entity(tiers)
                   .build();
  }

  @GET
  @Path("/rules")
  @Produces("application/json")
  public Response getRules()
  {
    return Response.status(Response.Status.OK)
                   .entity(databaseRuleManager.getAllRules())
                   .build();
  }

  @GET
  @Path("/rules/{dataSourceName}")
  @Produces("application/json")
  public Response getDatasourceRules(
      @PathParam("dataSourceName") final String dataSourceName
  )
  {
    return Response.status(Response.Status.OK)
                   .entity(databaseRuleManager.getRules(dataSourceName))
                   .build();
  }

  @POST
  @Path("/rules/{dataSourceName}")
  @Consumes("application/json")
  public Response setDatasourceRules(
      @PathParam("dataSourceName") final String dataSourceName,
      final List<Rule> rules
  )
  {
    if (databaseRuleManager.overrideRule(dataSourceName, rules)) {
      return Response.status(Response.Status.OK).build();
    }
    return Response.status(Response.Status.INTERNAL_SERVER_ERROR).build();
  }

  @GET
  @Path("/datasources")
  @Produces("application/json")
  public Response getQueryableDataSources(
      @QueryParam("full") String full
  )
  {
    Response.ResponseBuilder builder = Response.status(Response.Status.OK);
    if (full != null) {
      return builder.entity(getDataSources()).build();
    }

    return builder.entity(
        Iterables.transform(
            getDataSources(),
            new Function<DruidDataSource, String>()
            {
              @Override
              public String apply(@Nullable DruidDataSource dataSource)
              {
                return dataSource.getName();
              }
            }
        )
    ).build();
  }

  @GET
  @Path("/datasources/{dataSourceName}")
  @Produces("application/json")
  public Response getSegmentDataSource(
      @PathParam("dataSourceName") final String dataSourceName
  )
  {
    DruidDataSource dataSource = getDataSource(dataSourceName.toLowerCase());
    if (dataSource == null) {
      return Response.status(Response.Status.NOT_FOUND).build();
    }

    return Response.status(Response.Status.OK).entity(dataSource).build();
  }

  @DELETE
  @Path("/datasources/{dataSourceName}")
  public Response deleteDataSource(
      @PathParam("dataSourceName") final String dataSourceName,
      @QueryParam("kill") final String kill,
      @QueryParam("interval") final String interval
  )
  {
<<<<<<< HEAD
=======
    // This is weird enough to have warranted some sort of T0D0 comment at one point, but it will likely be all
    // rewritten once Guice introduced, and that's the brunt of the information that was in the original T0D0 too.
    if (indexingServiceClient == null) {
      return Response.status(Response.Status.OK).entity(ImmutableMap.of("error", "no indexing service found")).build();
    }
>>>>>>> e1367f25
    if (kill != null && Boolean.valueOf(kill)) {
      indexingServiceClient.killSegments(dataSourceName, new Interval(interval));
    } else {
      if (!databaseSegmentManager.removeDatasource(dataSourceName)) {
        return Response.status(Response.Status.NOT_FOUND).build();
      }
    }

    return Response.status(Response.Status.OK).build();
  }

  @POST
  @Path("/datasources/{dataSourceName}")
  @Consumes("application/json")
  public Response enableDataSource(
      @PathParam("dataSourceName") final String dataSourceName
  )
  {
    if (!databaseSegmentManager.enableDatasource(dataSourceName)) {
      return Response.status(Response.Status.NOT_FOUND).build();
    }

    return Response.status(Response.Status.OK).build();
  }

  @GET
  @Path("/datasources/{dataSourceName}/segments")
  @Produces("application/json")
  public Response getSegmentDataSourceSegments(
      @PathParam("dataSourceName") String dataSourceName,
      @QueryParam("full") String full
  )
  {
    DruidDataSource dataSource = getDataSource(dataSourceName.toLowerCase());
    if (dataSource == null) {
      return Response.status(Response.Status.NOT_FOUND).build();
    }

    Response.ResponseBuilder builder = Response.status(Response.Status.OK);
    if (full != null) {
      return builder.entity(dataSource.getSegments()).build();
    }

    return builder.entity(
        Iterables.transform(
            dataSource.getSegments(),
            new Function<DataSegment, Object>()
            {
              @Override
              public Object apply(@Nullable DataSegment segment)
              {
                return segment.getIdentifier();
              }
            }
        )
    ).build();
  }

  @GET
  @Path("/datasources/{dataSourceName}/segments/{segmentId}")
  @Produces("application/json")
  public Response getSegmentDataSourceSegment(
      @PathParam("dataSourceName") String dataSourceName,
      @PathParam("segmentId") String segmentId
  )
  {
    DruidDataSource dataSource = getDataSource(dataSourceName.toLowerCase());
    if (dataSource == null) {
      return Response.status(Response.Status.NOT_FOUND).build();
    }

    for (DataSegment segment : dataSource.getSegments()) {
      if (segment.getIdentifier().equalsIgnoreCase(segmentId)) {
        return Response.status(Response.Status.OK).entity(segment).build();
      }
    }
    return Response.status(Response.Status.NOT_FOUND).build();
  }

  @DELETE
  @Path("/datasources/{dataSourceName}/segments/{segmentId}")
  public Response deleteDatasourceSegment(
      @PathParam("dataSourceName") String dataSourceName,
      @PathParam("segmentId") String segmentId
  )
  {
    if (!databaseSegmentManager.removeSegment(dataSourceName, segmentId)) {
      return Response.status(Response.Status.NOT_FOUND).build();
    }

    return Response.status(Response.Status.OK).build();
  }

  @POST
  @Path("/datasources/{dataSourceName}/segments/{segmentId}")
  @Consumes("application/json")
  public Response enableDatasourceSegment(
      @PathParam("dataSourceName") String dataSourceName,
      @PathParam("segmentId") String segmentId
  )
  {
    if (!databaseSegmentManager.enableSegment(segmentId)) {
      return Response.status(Response.Status.NOT_FOUND).build();
    }

    return Response.status(Response.Status.OK).build();
  }

  private DruidDataSource getDataSource(final String dataSourceName)
  {
    Iterable<DruidDataSource> dataSources =
        Iterables.concat(
            Iterables.transform(
                serverInventoryView.getInventory(),
                new Function<DruidServer, DruidDataSource>()
                {
                  @Override
                  public DruidDataSource apply(@Nullable DruidServer input)
                  {
                    return input.getDataSource(dataSourceName);
                  }
                }
            )
        );

    List<DruidDataSource> validDataSources = Lists.newArrayList();
    for (DruidDataSource dataSource : dataSources) {
      if (dataSource != null) {
        validDataSources.add(dataSource);
      }
    }
    if (validDataSources.isEmpty()) {
      return null;
    }

    Map<String, DataSegment> segmentMap = Maps.newHashMap();
    for (DruidDataSource dataSource : validDataSources) {
      if (dataSource != null) {
        Iterable<DataSegment> segments = dataSource.getSegments();
        for (DataSegment segment : segments) {
          segmentMap.put(segment.getIdentifier(), segment);
        }
      }
    }

    return new DruidDataSource(
        dataSourceName,
        ImmutableMap.<String, String>of()
    ).addSegments(segmentMap);
  }

  private Set<DruidDataSource> getDataSources()
  {
    TreeSet<DruidDataSource> dataSources = Sets.newTreeSet(
        new Comparator<DruidDataSource>()
        {
          @Override
          public int compare(DruidDataSource druidDataSource, DruidDataSource druidDataSource1)
          {
            return druidDataSource.getName().compareTo(druidDataSource1.getName());
          }
        }
    );
    dataSources.addAll(
        Lists.newArrayList(
            Iterables.concat(
                Iterables.transform(
                    serverInventoryView.getInventory(),
                    new Function<DruidServer, Iterable<DruidDataSource>>()
                    {
                      @Override
                      public Iterable<DruidDataSource> apply(@Nullable DruidServer input)
                      {
                        return input.getDataSources();
                      }
                    }
                )
            )
        )
    );
    return dataSources;
  }

  @GET
  @Path("/db/datasources")
  @Produces("application/json")
  public Response getDatabaseDataSources(
      @QueryParam("full") String full,
      @QueryParam("includeDisabled") String includeDisabled
  )
  {
    Response.ResponseBuilder builder = Response.status(Response.Status.OK);
    if (includeDisabled != null) {
      return builder.entity(databaseSegmentManager.getAllDatasourceNames()).build();
    }
    if (full != null) {
      return builder.entity(databaseSegmentManager.getInventory()).build();
    }

    List<String> dataSourceNames = Lists.newArrayList(
        Iterables.transform(
            databaseSegmentManager.getInventory(),
            new Function<DruidDataSource, String>()
            {
              @Override
              public String apply(@Nullable DruidDataSource dataSource)
              {
                return dataSource.getName();
              }
            }
        )
    );

    Collections.sort(dataSourceNames);

    return builder.entity(dataSourceNames).build();
  }

  @GET
  @Path("/db/datasources/{dataSourceName}")
  @Produces("application/json")
  public Response getDatabaseSegmentDataSource(
      @PathParam("dataSourceName") final String dataSourceName
  )
  {
    DruidDataSource dataSource = databaseSegmentManager.getInventoryValue(dataSourceName);
    if (dataSource == null) {
      return Response.status(Response.Status.NOT_FOUND).build();
    }

    return Response.status(Response.Status.OK).entity(dataSource).build();
  }

  @GET
  @Path("/db/datasources/{dataSourceName}/segments")
  @Produces("application/json")
  public Response getDatabaseSegmentDataSourceSegments(
      @PathParam("dataSourceName") String dataSourceName,
      @QueryParam("full") String full
  )
  {
    DruidDataSource dataSource = databaseSegmentManager.getInventoryValue(dataSourceName);
    if (dataSource == null) {
      return Response.status(Response.Status.NOT_FOUND).build();
    }

    Response.ResponseBuilder builder = Response.status(Response.Status.OK);
    if (full != null) {
      return builder.entity(dataSource.getSegments()).build();
    }

    return builder.entity(
        Iterables.transform(
            dataSource.getSegments(),
            new Function<DataSegment, Object>()
            {
              @Override
              public Object apply(@Nullable DataSegment segment)
              {
                return segment.getIdentifier();
              }
            }
        )
    ).build();
  }

  @GET
  @Path("/db/datasources/{dataSourceName}/segments/{segmentId}")
  @Produces("application/json")
  public Response getDatabaseSegmentDataSourceSegment(
      @PathParam("dataSourceName") String dataSourceName,
      @PathParam("segmentId") String segmentId
  )
  {
    DruidDataSource dataSource = databaseSegmentManager.getInventoryValue(dataSourceName);
    if (dataSource == null) {
      return Response.status(Response.Status.NOT_FOUND).build();
    }

    for (DataSegment segment : dataSource.getSegments()) {
      if (segment.getIdentifier().equalsIgnoreCase(segmentId)) {
        return Response.status(Response.Status.OK).entity(segment).build();
      }
    }
    return Response.status(Response.Status.NOT_FOUND).build();
  }
}<|MERGE_RESOLUTION|>--- conflicted
+++ resolved
@@ -372,14 +372,11 @@
       @QueryParam("interval") final String interval
   )
   {
-<<<<<<< HEAD
-=======
     // This is weird enough to have warranted some sort of T0D0 comment at one point, but it will likely be all
     // rewritten once Guice introduced, and that's the brunt of the information that was in the original T0D0 too.
     if (indexingServiceClient == null) {
       return Response.status(Response.Status.OK).entity(ImmutableMap.of("error", "no indexing service found")).build();
     }
->>>>>>> e1367f25
     if (kill != null && Boolean.valueOf(kill)) {
       indexingServiceClient.killSegments(dataSourceName, new Interval(interval));
     } else {
