/*
 * Licensed to the Apache Software Foundation (ASF) under one
 * or more contributor license agreements.  See the NOTICE file
 * distributed with this work for additional information
 * regarding copyright ownership.  The ASF licenses this file
 * to you under the Apache License, Version 2.0 (the
 * "License"); you may not use this file except in compliance
 * with the License.  You may obtain a copy of the License at
 *
 *   http://www.apache.org/licenses/LICENSE-2.0
 *
 * Unless required by applicable law or agreed to in writing,
 * software distributed under the License is distributed on an
 * "AS IS" BASIS, WITHOUT WARRANTIES OR CONDITIONS OF ANY
 * KIND, either express or implied.  See the License for the
 * specific language governing permissions and limitations
 * under the License.
 */

package org.apache.druid.curator.announcement;

import com.google.common.annotations.VisibleForTesting;
import org.apache.curator.framework.CuratorFramework;
import org.apache.curator.framework.api.transaction.CuratorTransaction;
import org.apache.curator.framework.api.transaction.CuratorTransactionFinal;
import org.apache.curator.framework.recipes.cache.ChildData;
import org.apache.curator.framework.recipes.cache.PathChildrenCache;
import org.apache.curator.framework.recipes.cache.PathChildrenCacheEvent;
import org.apache.curator.framework.recipes.cache.PathChildrenCacheListener;
import org.apache.curator.utils.ZKPaths;
import org.apache.druid.curator.cache.PathChildrenCacheFactory;
import org.apache.druid.java.util.common.IAE;
import org.apache.druid.java.util.common.ISE;
import org.apache.druid.java.util.common.lifecycle.LifecycleStart;
import org.apache.druid.java.util.common.lifecycle.LifecycleStop;
import org.apache.druid.java.util.common.logger.Logger;
<<<<<<< HEAD
import org.apache.druid.utils.CloseableUtils;
=======
import org.apache.druid.server.ZKPathsUtils;
>>>>>>> 23cd4d80
import org.apache.zookeeper.CreateMode;
import org.apache.zookeeper.KeeperException;
import org.apache.zookeeper.data.Stat;

<<<<<<< HEAD
import java.io.IOException;
=======
import javax.annotation.concurrent.GuardedBy;
>>>>>>> 23cd4d80
import java.util.ArrayList;
import java.util.Arrays;
import java.util.HashSet;
import java.util.List;
import java.util.Map;
import java.util.Set;
import java.util.concurrent.ConcurrentHashMap;
import java.util.concurrent.ConcurrentMap;
import java.util.concurrent.CopyOnWriteArrayList;
import java.util.concurrent.ExecutorService;
import java.util.concurrent.atomic.AtomicReference;

/**
 * {@link NodeAnnouncer} announces a single node on Zookeeper and only watches this node,
 * while {@link Announcer} watches all child paths, not only this node.
 */
public class Announcer
{
  private static final Logger log = new Logger(Announcer.class);

  private final CuratorFramework curator;
  private final PathChildrenCacheFactory factory;
  private final ExecutorService pathChildrenCacheExecutor;

  @GuardedBy("toAnnounce")
  private final List<Announceable> toAnnounce = new ArrayList<>();
  @GuardedBy("toAnnounce")
  private final List<Announceable> toUpdate = new ArrayList<>();
  private final ConcurrentMap<String, PathChildrenCache> listeners = new ConcurrentHashMap<>();
  private final ConcurrentMap<String, ConcurrentMap<String, byte[]>> announcements = new ConcurrentHashMap<>();
  private final List<String> parentsIBuilt = new CopyOnWriteArrayList<>();

  // Used for testing
  private Set<String> addedChildren;

  private boolean started = false;

  public Announcer(
      CuratorFramework curator,
      ExecutorService exec
  )
  {
    this.curator = curator;
    this.pathChildrenCacheExecutor = exec;
    this.factory = new PathChildrenCacheFactory.Builder()
        .withCacheData(false)
        .withCompressed(true)
        .withExecutorService(exec)
        .withShutdownExecutorOnClose(false)
        .build();
  }

  @VisibleForTesting
  void initializeAddedChildren()
  {
    addedChildren = new HashSet<>();
  }

  @VisibleForTesting
  Set<String> getAddedChildren()
  {
    return addedChildren;
  }

  @LifecycleStart
  public void start()
  {
    log.debug("Starting Announcer.");
    synchronized (toAnnounce) {
      if (started) {
        return;
      }

      started = true;

      for (Announceable announceable : toAnnounce) {
        announce(announceable.path, announceable.bytes, announceable.removeParentsIfCreated);
      }
      toAnnounce.clear();

      for (Announceable announceable : toUpdate) {
        update(announceable.path, announceable.bytes);
      }
      toUpdate.clear();
    }
  }

  @LifecycleStop
  public void stop()
  {
    log.debug("Stopping Announcer.");
    synchronized (toAnnounce) {
      if (!started) {
        return;
      }

      started = false;

      try {
        CloseableUtils.closeAll(listeners.values());
      }
      catch (IOException e) {
        throw new RuntimeException(e);
      }
      finally {
        pathChildrenCacheExecutor.shutdown();
      }

      for (Map.Entry<String, ConcurrentMap<String, byte[]>> entry : announcements.entrySet()) {
        String basePath = entry.getKey();

        for (String announcementPath : entry.getValue().keySet()) {
          unannounce(ZKPaths.makePath(basePath, announcementPath));
        }
      }

      if (!parentsIBuilt.isEmpty()) {
        CuratorTransaction transaction = curator.inTransaction();
        for (String parent : parentsIBuilt) {
          try {
            transaction = transaction.delete().forPath(parent).and();
          }
          catch (Exception e) {
            log.info(e, "Unable to delete parent[%s], boooo.", parent);
          }
        }
        try {
          ((CuratorTransactionFinal) transaction).commit();
        }
        catch (Exception e) {
          log.info(e, "Unable to commit transaction. Please feed the hamsters");
        }
      }
    }
  }

  /**
   * Like announce(path, bytes, true).
   */
  public void announce(String path, byte[] bytes)
  {
    announce(path, bytes, true);
  }

  /**
   * Announces the provided bytes at the given path.  Announcement means that it will create an ephemeral node
   * and monitor it to make sure that it always exists until it is unannounced or this object is closed.
   *
   * @param path                  The path to announce at
   * @param bytes                 The payload to announce
   * @param removeParentIfCreated remove parent of "path" if we had created that parent
   */
  public void announce(String path, byte[] bytes, boolean removeParentIfCreated)
  {
    synchronized (toAnnounce) {
      if (!started) {
        toAnnounce.add(new Announceable(path, bytes, removeParentIfCreated));
        return;
      }
    }

    final ZKPaths.PathAndNode pathAndNode = ZKPaths.getPathAndNode(path);

    final String parentPath = pathAndNode.getPath();
    boolean buildParentPath = false;

    ConcurrentMap<String, byte[]> subPaths = announcements.get(parentPath);

    if (subPaths == null) {
      try {
        if (curator.checkExists().forPath(parentPath) == null) {
          buildParentPath = true;
        }
      }
      catch (Exception e) {
        log.debug(e, "Problem checking if the parent existed, ignoring.");
      }

      // I don't have a watcher on this path yet, create a Map and start watching.
      announcements.putIfAbsent(parentPath, new ConcurrentHashMap<>());

      // Guaranteed to be non-null, but might be a map put in there by another thread.
      final ConcurrentMap<String, byte[]> finalSubPaths = announcements.get(parentPath);

      // Synchronize to make sure that I only create a listener once.
      synchronized (finalSubPaths) {
        if (!listeners.containsKey(parentPath)) {
          final PathChildrenCache cache = factory.make(curator, parentPath);
          cache.getListenable().addListener(
              new PathChildrenCacheListener()
              {
                private final AtomicReference<Set<String>> pathsLost = new AtomicReference<>(null);

                @Override
                public void childEvent(CuratorFramework client, PathChildrenCacheEvent event) throws Exception
                {
                  // NOTE: ZooKeeper does not guarantee that we will get every event, and thus PathChildrenCache doesn't
                  // as well. If one of the below events are missed, Announcer might not work properly.
                  log.debug("Path[%s] got event[%s]", parentPath, event);
                  switch (event.getType()) {
                    case CHILD_REMOVED:
                      final ChildData child = event.getData();
                      final byte[] value = finalSubPaths.get(ZKPathsUtils.getParentNode(child.getPath()));
                      if (value != null) {
                        log.info("Node[%s] dropped, reinstating.", child.getPath());
                        createAnnouncement(child.getPath(), value);
                      }
                      break;
                    case CONNECTION_LOST:
                      // Lost connection, which means session is broken, take inventory of what has been seen.
                      // This is to protect from a race condition in which the ephemeral node could have been
                      // created but not actually seen by the PathChildrenCache, which means that it won't know
                      // that it disappeared and thus will not generate a CHILD_REMOVED event for us.  Under normal
                      // circumstances, this can only happen upon connection loss; but technically if you have
                      // an adversary in the system, they could also delete the ephemeral node before the cache sees
                      // it.  This does not protect from that case, so don't have adversaries.

                      Set<String> pathsToReinstate = new HashSet<>();
                      for (String node : finalSubPaths.keySet()) {
                        String path = ZKPaths.makePath(parentPath, node);
                        log.info("Node[%s] is added to reinstate.", path);
                        pathsToReinstate.add(path);
                      }

                      if (!pathsToReinstate.isEmpty() && !pathsLost.compareAndSet(null, pathsToReinstate)) {
                        log.info("Already had a pathsLost set!?[%s]", parentPath);
                      }
                      break;
                    case CONNECTION_RECONNECTED:
                      final Set<String> thePathsLost = pathsLost.getAndSet(null);

                      if (thePathsLost != null) {
                        for (String path : thePathsLost) {
                          log.info("Reinstating [%s]", path);
                          final ZKPaths.PathAndNode split = ZKPaths.getPathAndNode(path);
                          createAnnouncement(path, announcements.get(split.getPath()).get(split.getNode()));
                        }
                      }
                      break;
                    case CHILD_ADDED:
                      if (addedChildren != null) {
                        addedChildren.add(event.getData().getPath());
                      }
                      // fall through
                    case INITIALIZED:
                    case CHILD_UPDATED:
                    case CONNECTION_SUSPENDED:
                      // do nothing
                  }
                }
              }
          );

          synchronized (toAnnounce) {
            if (started) {
              if (buildParentPath) {
                createPath(parentPath, removeParentIfCreated);
              }
              startCache(cache);
              listeners.put(parentPath, cache);
            }
          }
        }
      }

      subPaths = finalSubPaths;
    }

    boolean created = false;
    synchronized (toAnnounce) {
      if (started) {
        byte[] oldBytes = subPaths.putIfAbsent(pathAndNode.getNode(), bytes);

        if (oldBytes == null) {
          created = true;
        } else if (!Arrays.equals(oldBytes, bytes)) {
          throw new IAE("Cannot reannounce different values under the same path");
        }
      }
    }

    if (created) {
      try {
        createAnnouncement(path, bytes);
      }
      catch (Exception e) {
        throw new RuntimeException(e);
      }
    }
  }

  public void update(final String path, final byte[] bytes)
  {
    synchronized (toAnnounce) {
      if (!started) {
        // removeParentsIfCreated is not relevant for updates; use dummy value "false".
        toUpdate.add(new Announceable(path, bytes, false));
        return;
      }
    }

    final ZKPaths.PathAndNode pathAndNode = ZKPaths.getPathAndNode(path);

    final String parentPath = pathAndNode.getPath();
    final String nodePath = pathAndNode.getNode();

    ConcurrentMap<String, byte[]> subPaths = announcements.get(parentPath);

    if (subPaths == null || subPaths.get(nodePath) == null) {
      throw new ISE("Cannot update a path[%s] that hasn't been announced!", path);
    }

    synchronized (toAnnounce) {
      try {
        byte[] oldBytes = subPaths.get(nodePath);

        if (!Arrays.equals(oldBytes, bytes)) {
          subPaths.put(nodePath, bytes);
          updateAnnouncement(path, bytes);
        }
      }
      catch (Exception e) {
        throw new RuntimeException(e);
      }
    }
  }

  private String createAnnouncement(final String path, byte[] value) throws Exception
  {
    return curator.create().compressed().withMode(CreateMode.EPHEMERAL).inBackground().forPath(path, value);
  }

  private Stat updateAnnouncement(final String path, final byte[] value) throws Exception
  {
    return curator.setData().compressed().inBackground().forPath(path, value);
  }

  /**
   * Unannounces an announcement created at path.  Note that if all announcements get removed, the Announcer
   * will continue to have ZK watches on paths because clearing them out is a source of ugly race conditions.
   * <p/>
   * If you need to completely clear all the state of what is being watched and announced, stop() the Announcer.
   *
   * @param path the path to unannounce
   */
  public void unannounce(String path)
  {
    final ZKPaths.PathAndNode pathAndNode = ZKPaths.getPathAndNode(path);
    final String parentPath = pathAndNode.getPath();

    final ConcurrentMap<String, byte[]> subPaths = announcements.get(parentPath);

    if (subPaths == null || subPaths.remove(pathAndNode.getNode()) == null) {
      log.debug("Path[%s] not announced, cannot unannounce.", path);
      return;
    }
    log.info("Unannouncing [%s]", path);

    try {
      curator.inTransaction().delete().forPath(path).and().commit();
    }
    catch (KeeperException.NoNodeException e) {
      log.info("Node[%s] didn't exist anyway...", path);
    }
    catch (Exception e) {
      throw new RuntimeException(e);
    }
  }

  private void startCache(PathChildrenCache cache)
  {
    try {
      cache.start();
    }
    catch (Throwable e) {
      throw CloseableUtils.closeAndWrapInCatch(e, cache);
    }
  }

  private void createPath(String parentPath, boolean removeParentsIfCreated)
  {
    try {
      curator.create().creatingParentsIfNeeded().forPath(parentPath);
      if (removeParentsIfCreated) {
        parentsIBuilt.add(parentPath);
      }
      log.debug("Created parentPath[%s], %s remove on stop.", parentPath, removeParentsIfCreated ? "will" : "will not");
    }
    catch (Exception e) {
      log.info(e, "Problem creating parentPath[%s], someone else created it first?", parentPath);
    }
  }
}<|MERGE_RESOLUTION|>--- conflicted
+++ resolved
@@ -34,20 +34,13 @@
 import org.apache.druid.java.util.common.lifecycle.LifecycleStart;
 import org.apache.druid.java.util.common.lifecycle.LifecycleStop;
 import org.apache.druid.java.util.common.logger.Logger;
-<<<<<<< HEAD
 import org.apache.druid.utils.CloseableUtils;
-=======
-import org.apache.druid.server.ZKPathsUtils;
->>>>>>> 23cd4d80
 import org.apache.zookeeper.CreateMode;
 import org.apache.zookeeper.KeeperException;
 import org.apache.zookeeper.data.Stat;
 
-<<<<<<< HEAD
+import javax.annotation.concurrent.GuardedBy;
 import java.io.IOException;
-=======
-import javax.annotation.concurrent.GuardedBy;
->>>>>>> 23cd4d80
 import java.util.ArrayList;
 import java.util.Arrays;
 import java.util.HashSet;
@@ -250,7 +243,8 @@
                   switch (event.getType()) {
                     case CHILD_REMOVED:
                       final ChildData child = event.getData();
-                      final byte[] value = finalSubPaths.get(ZKPathsUtils.getParentNode(child.getPath()));
+                      final ZKPaths.PathAndNode childPath = ZKPaths.getPathAndNode(child.getPath());
+                      final byte[] value = finalSubPaths.get(childPath.getNode());
                       if (value != null) {
                         log.info("Node[%s] dropped, reinstating.", child.getPath());
                         createAnnouncement(child.getPath(), value);
