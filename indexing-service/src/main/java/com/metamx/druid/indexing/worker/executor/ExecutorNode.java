/*
 * Druid - a distributed column store.
 * Copyright (C) 2012  Metamarkets Group Inc.
 *
 * This program is free software; you can redistribute it and/or
 * modify it under the terms of the GNU General Public License
 * as published by the Free Software Foundation; either version 2
 * of the License, or (at your option) any later version.
 *
 * This program is distributed in the hope that it will be useful,
 * but WITHOUT ANY WARRANTY; without even the implied warranty of
 * MERCHANTABILITY or FITNESS FOR A PARTICULAR PURPOSE.  See the
 * GNU General Public License for more details.
 *
 * You should have received a copy of the GNU General Public License
 * along with this program; if not, write to the Free Software
 * Foundation, Inc., 51 Franklin Street, Fifth Floor, Boston, MA  02110-1301, USA.
 */

package com.metamx.druid.indexing.worker.executor;

import com.fasterxml.jackson.databind.InjectableValues;
import com.fasterxml.jackson.databind.ObjectMapper;
import com.fasterxml.jackson.dataformat.smile.SmileFactory;
import com.google.common.collect.ImmutableList;
import com.google.common.collect.ImmutableMap;
import com.google.common.util.concurrent.ThreadFactoryBuilder;
import com.google.inject.Guice;
import com.google.inject.Injector;
import com.google.inject.servlet.GuiceFilter;
import com.metamx.common.ISE;
import com.metamx.common.concurrent.ScheduledExecutorFactory;
import com.metamx.common.concurrent.ScheduledExecutors;
import com.metamx.common.config.Config;
import com.metamx.common.lifecycle.Lifecycle;
import com.metamx.common.lifecycle.LifecycleStart;
import com.metamx.common.lifecycle.LifecycleStop;
import com.metamx.druid.BaseServerNode;
import com.metamx.druid.curator.CuratorConfig;
import com.metamx.druid.curator.discovery.CuratorServiceAnnouncer;
import com.metamx.druid.curator.discovery.ServiceAnnouncer;
import com.metamx.druid.http.GuiceServletConfig;
import com.metamx.druid.http.QueryServlet;
import com.metamx.druid.http.StatusServlet;
import com.metamx.druid.indexing.common.RetryPolicyFactory;
import com.metamx.druid.indexing.common.TaskToolboxFactory;
import com.metamx.druid.indexing.common.actions.RemoteTaskActionClientFactory;
import com.metamx.druid.indexing.common.config.RetryPolicyConfig;
import com.metamx.druid.indexing.common.config.TaskConfig;
import com.metamx.druid.indexing.common.index.ChatHandlerProvider;
import com.metamx.druid.indexing.common.index.EventReceiverFirehoseFactory;
import com.metamx.druid.indexing.common.index.EventReceivingChatHandlerProvider;
import com.metamx.druid.indexing.common.index.NoopChatHandlerProvider;
import com.metamx.druid.indexing.common.index.StaticS3FirehoseFactory;
import com.metamx.druid.indexing.coordinator.ThreadPoolTaskRunner;
import com.metamx.druid.indexing.worker.config.ChatHandlerProviderConfig;
import com.metamx.druid.indexing.worker.config.WorkerConfig;
import com.metamx.druid.initialization.CuratorDiscoveryConfig;
import com.metamx.druid.initialization.Initialization;
import com.metamx.druid.initialization.ServerConfig;
import com.metamx.druid.initialization.ServerInit;
import com.metamx.druid.jackson.DefaultObjectMapper;
import com.metamx.druid.loading.DataSegmentKiller;
import com.metamx.druid.loading.DataSegmentPusher;
import com.metamx.druid.loading.S3DataSegmentKiller;
import com.metamx.druid.utils.PropUtils;
import com.metamx.emitter.EmittingLogger;
import com.metamx.emitter.core.Emitters;
import com.metamx.emitter.service.ServiceEmitter;
import com.metamx.http.client.HttpClient;
import com.metamx.http.client.HttpClientConfig;
import com.metamx.http.client.HttpClientInit;
import com.metamx.metrics.Monitor;
import com.metamx.metrics.MonitorScheduler;
import com.metamx.metrics.MonitorSchedulerConfig;
import org.apache.curator.framework.CuratorFramework;
import org.apache.curator.x.discovery.ServiceDiscovery;
import org.apache.curator.x.discovery.ServiceProvider;
import org.eclipse.jetty.server.Server;
import org.eclipse.jetty.servlet.DefaultServlet;
import org.eclipse.jetty.servlet.ServletContextHandler;
import org.eclipse.jetty.servlet.ServletHolder;
import org.jets3t.service.S3ServiceException;
import org.jets3t.service.impl.rest.httpclient.RestS3Service;
import org.jets3t.service.security.AWSCredentials;
import org.skife.config.ConfigurationObjectFactory;

import java.util.Properties;
import java.util.concurrent.Executors;
import java.util.concurrent.ScheduledExecutorService;

/**
 */
public class ExecutorNode extends BaseServerNode<ExecutorNode>
{
  private static final EmittingLogger log = new EmittingLogger(ExecutorNode.class);

  public static Builder builder()
  {
    return new Builder();
  }

  private final Lifecycle lifecycle;
  private final Properties props;
  private final ConfigurationObjectFactory configFactory;
  private final ExecutorLifecycleFactory executorLifecycleFactory;

  private RestS3Service s3Service = null;
  private MonitorScheduler monitorScheduler = null;
  private HttpClient httpClient = null;
  private ServiceEmitter emitter = null;
  private TaskConfig taskConfig = null;
  private WorkerConfig workerConfig = null;
  private DataSegmentPusher segmentPusher = null;
  private TaskToolboxFactory taskToolboxFactory = null;
  private ServiceDiscovery<Void> serviceDiscovery = null;
  private ServiceAnnouncer serviceAnnouncer = null;
  private ServiceProvider coordinatorServiceProvider = null;
  private Server server = null;
  private ThreadPoolTaskRunner taskRunner = null;
  private ExecutorLifecycle executorLifecycle = null;
  private ChatHandlerProvider chatHandlerProvider = null;

  public ExecutorNode(
      String nodeType,
      Properties props,
      Lifecycle lifecycle,
      ObjectMapper jsonMapper,
      ObjectMapper smileMapper,
      ConfigurationObjectFactory configFactory,
      ExecutorLifecycleFactory executorLifecycleFactory
  )
  {
    super(nodeType, log, props, lifecycle, jsonMapper, smileMapper, configFactory);

    this.lifecycle = lifecycle;
    this.props = props;
    this.configFactory = configFactory;
    this.executorLifecycleFactory = executorLifecycleFactory;
  }

  @Override
  public void doInit() throws Exception
  {
    initializeHttpClient();
    initializeEmitter();
    initializeS3Service();
    initializeMergerConfig();
    initializeServiceDiscovery();
    initializeDataSegmentPusher();
    initializeMonitorScheduler();
    initializeTaskToolbox();
    initializeTaskRunner();
    initializeChatHandlerProvider();
    initializeJacksonInjections();
    initializeJacksonSubtypes();
    initializeServer();

    executorLifecycle = executorLifecycleFactory.build(taskRunner, getJsonMapper());
    lifecycle.addManagedInstance(executorLifecycle);

    final Injector injector = Guice.createInjector(
        new ExecutorServletModule(
            getJsonMapper(),
            chatHandlerProvider
        )
    );
    final ServletContextHandler root = new ServletContextHandler(server, "/", ServletContextHandler.SESSIONS);

    root.addServlet(new ServletHolder(new StatusServlet()), "/status");
    root.addServlet(new ServletHolder(new DefaultServlet()), "/*");
    root.addEventListener(new GuiceServletConfig(injector));
    root.addFilter(GuiceFilter.class, "/druid/worker/v1/*", null);
    root.addServlet(
        new ServletHolder(
            new QueryServlet(getJsonMapper(), getSmileMapper(), taskRunner, emitter, getRequestLogger())
        ),
        "/druid/v2/*"
    );
  }

  private void initializeMonitorScheduler()
  {
    if (monitorScheduler == null)
    {
      final ScheduledExecutorFactory scheduledExecutorFactory = ScheduledExecutors.createFactory(lifecycle);
      final ScheduledExecutorService globalScheduledExec = scheduledExecutorFactory.create(1, "Global--%d");
      this.monitorScheduler = new MonitorScheduler(
          configFactory.build(MonitorSchedulerConfig.class), globalScheduledExec, emitter, ImmutableList.<Monitor>of()
      );
      lifecycle.addManagedInstance(monitorScheduler);
    }
  }

  @LifecycleStart
  public synchronized void start() throws Exception
  {
    init();
    lifecycle.start();
  }

  @LifecycleStop
  public synchronized void stop()
  {
    lifecycle.stop();
  }

  public void join()
  {
    executorLifecycle.join();
  }

  public ThreadPoolTaskRunner getTaskRunner()
  {
    return taskRunner;
  }

  private void initializeServer()
  {
    if (server == null) {
      server = Initialization.makeJettyServer(configFactory.build(ServerConfig.class));

      lifecycle.addHandler(
          new Lifecycle.Handler()
          {
            @Override
            public void start() throws Exception
            {
              log.info("Starting Jetty");
              server.start();
            }

            @Override
            public void stop()
            {
              log.info("Stopping Jetty");
              try {
                server.stop();
              }
              catch (Exception e) {
                log.error(e, "Exception thrown while stopping Jetty");
              }
            }
          }
      );
    }
  }

  private void initializeJacksonInjections()
  {
    InjectableValues.Std injectables = new InjectableValues.Std();

    injectables.addValue("s3Client", s3Service)
               .addValue("segmentPusher", segmentPusher)
               .addValue("chatHandlerProvider", chatHandlerProvider);

    getJsonMapper().setInjectableValues(injectables);
  }

  private void initializeJacksonSubtypes()
  {
    getJsonMapper().registerSubtypes(StaticS3FirehoseFactory.class);
    getJsonMapper().registerSubtypes(EventReceiverFirehoseFactory.class);
  }

  private void initializeHttpClient()
  {
    if (httpClient == null) {
      httpClient = HttpClientInit.createClient(
          HttpClientConfig.builder().withNumConnections(1).build(), lifecycle
      );
    }
  }

  private void initializeEmitter()
  {
    if (emitter == null) {
      emitter = new ServiceEmitter(
          PropUtils.getProperty(props, "druid.service"),
          PropUtils.getProperty(props, "druid.host"),
          Emitters.create(props, httpClient, getJsonMapper(), lifecycle)
      );
    }
    EmittingLogger.registerEmitter(emitter);
  }

  private void initializeS3Service() throws S3ServiceException
  {
    if (s3Service == null) {
      s3Service = new RestS3Service(
          new AWSCredentials(
              PropUtils.getProperty(props, "com.metamx.aws.accessKey"),
              PropUtils.getProperty(props, "com.metamx.aws.secretKey")
          )
      );
    }
  }

  private void initializeMergerConfig()
  {
    if (taskConfig == null) {
      taskConfig = configFactory.build(TaskConfig.class);
    }

    if (workerConfig == null) {
      workerConfig = configFactory.build(WorkerConfig.class);
    }
  }

  public void initializeDataSegmentPusher()
  {
    if (segmentPusher == null) {
      segmentPusher = ServerInit.getSegmentPusher(props, configFactory, getJsonMapper());
    }
  }

  public void initializeTaskToolbox() throws S3ServiceException
  {
    if (taskToolboxFactory == null) {
      final DataSegmentKiller dataSegmentKiller = new S3DataSegmentKiller(s3Service);
      taskToolboxFactory = new TaskToolboxFactory(
          taskConfig,
          new RemoteTaskActionClientFactory(
              httpClient,
              coordinatorServiceProvider,
              new RetryPolicyFactory(
                  configFactory.buildWithReplacements(
                      RetryPolicyConfig.class,
                      ImmutableMap.of("base_path", "druid.worker.taskActionClient")
                  )
              ),
              getJsonMapper()
          ),
          emitter,
          s3Service,
          segmentPusher,
          dataSegmentKiller,
          getAnnouncer(),
          getServerView(),
          getConglomerate(),
          monitorScheduler,
          getJsonMapper()
      );
    }
  }

  public void initializeServiceDiscovery() throws Exception
  {
    final CuratorConfig config = configFactory.build(CuratorConfig.class);
    if (serviceDiscovery == null) {
      final CuratorFramework serviceDiscoveryCuratorFramework = Initialization.makeCuratorFramework(config, lifecycle);
      CuratorDiscoveryConfig discoveryConfig = getJsonConfigurator()
          .configurate(getProps(), "druid.discovery.curator", CuratorDiscoveryConfig.class);

      this.serviceDiscovery = Initialization.makeServiceDiscoveryClient(
          serviceDiscoveryCuratorFramework, discoveryConfig, lifecycle
      );
    }
    if (serviceAnnouncer == null) {
      this.serviceAnnouncer = new CuratorServiceAnnouncer(serviceDiscovery);
    }
    if (coordinatorServiceProvider == null) {
      this.coordinatorServiceProvider = Initialization.makeServiceProvider(
          workerConfig.getMasterService(),
          serviceDiscovery,
          lifecycle
      );
    }
  }

  public void initializeTaskRunner()
  {
    if (taskRunner == null) {
      this.taskRunner = lifecycle.addManagedInstance(
          new ThreadPoolTaskRunner(
              taskToolboxFactory,
              Executors.newSingleThreadExecutor(
                  new ThreadFactoryBuilder()
                      .setNameFormat("task-runner-%d")
                      .build()
              )
          )
      );
    }
  }

  public void initializeChatHandlerProvider()
  {
    if (chatHandlerProvider == null) {
      final ChatHandlerProviderConfig config = configFactory.build(ChatHandlerProviderConfig.class);
<<<<<<< HEAD
      final ServiceAnnouncer myServiceAnnouncer;
      if (config.isPublishDiscovery()) {
        myServiceAnnouncer = serviceAnnouncer;
      } else {
        log.info("ChatHandlerProvider: Using NoopServiceAnnouncer. Good luck finding your firehoses!");
        myServiceAnnouncer = new NoopServiceAnnouncer();
      }
      this.chatHandlerProvider = new ChatHandlerProvider(config, myServiceAnnouncer);
=======
      if (config.getServiceFormat() == null) {
        log.info("ChatHandlerProvider: Using NoopChatHandlerProvider. Good luck finding your firehoses!");
        this.chatHandlerProvider = new NoopChatHandlerProvider();
      } else {
        this.chatHandlerProvider = new EventReceivingChatHandlerProvider(
            config,
            serviceAnnouncer
        );
      }
>>>>>>> ba847bff
    }
  }

  public static class Builder
  {
    private ObjectMapper jsonMapper = null;
    private ObjectMapper smileMapper = null;
    private Lifecycle lifecycle = null;
    private Properties props = null;
    private ConfigurationObjectFactory configFactory = null;

    public Builder withMapper(ObjectMapper jsonMapper)
    {
      this.jsonMapper = jsonMapper;
      return this;
    }

    public Builder withLifecycle(Lifecycle lifecycle)
    {
      this.lifecycle = lifecycle;
      return this;
    }

    public Builder withProps(Properties props)
    {
      this.props = props;
      return this;
    }

    public Builder withConfigFactory(ConfigurationObjectFactory configFactory)
    {
      this.configFactory = configFactory;
      return this;
    }

    public ExecutorNode build(String nodeType, ExecutorLifecycleFactory executorLifecycleFactory)
    {
      if (jsonMapper == null && smileMapper == null) {
        jsonMapper = new DefaultObjectMapper();
        smileMapper = new DefaultObjectMapper(new SmileFactory());
        smileMapper.getJsonFactory().setCodec(smileMapper);
      } else if (jsonMapper == null || smileMapper == null) {
        throw new ISE(
            "Only jsonMapper[%s] or smileMapper[%s] was set, must set neither or both.",
            jsonMapper,
            smileMapper
        );
      }

      if (lifecycle == null) {
        lifecycle = new Lifecycle();
      }

      if (props == null) {
        props = Initialization.loadProperties();
      }

      if (configFactory == null) {
        configFactory = Config.createFactory(props);
      }

      return new ExecutorNode(
          nodeType,
          props,
          lifecycle,
          jsonMapper,
          smileMapper,
          configFactory,
          executorLifecycleFactory
      );
    }
  }
}<|MERGE_RESOLUTION|>--- conflicted
+++ resolved
@@ -388,7 +388,6 @@
   {
     if (chatHandlerProvider == null) {
       final ChatHandlerProviderConfig config = configFactory.build(ChatHandlerProviderConfig.class);
-<<<<<<< HEAD
       final ServiceAnnouncer myServiceAnnouncer;
       if (config.isPublishDiscovery()) {
         myServiceAnnouncer = serviceAnnouncer;
@@ -397,17 +396,6 @@
         myServiceAnnouncer = new NoopServiceAnnouncer();
       }
       this.chatHandlerProvider = new ChatHandlerProvider(config, myServiceAnnouncer);
-=======
-      if (config.getServiceFormat() == null) {
-        log.info("ChatHandlerProvider: Using NoopChatHandlerProvider. Good luck finding your firehoses!");
-        this.chatHandlerProvider = new NoopChatHandlerProvider();
-      } else {
-        this.chatHandlerProvider = new EventReceivingChatHandlerProvider(
-            config,
-            serviceAnnouncer
-        );
-      }
->>>>>>> ba847bff
     }
   }
 
