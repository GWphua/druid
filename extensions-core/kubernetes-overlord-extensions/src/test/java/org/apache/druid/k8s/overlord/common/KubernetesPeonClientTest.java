--- conflicted
+++ resolved
@@ -527,13 +527,8 @@
   void test_getPeonPodWithRetries_withoutPod_raisesKubernetesResourceNotFoundException()
   {
     Assertions.assertThrows(
-<<<<<<< HEAD
-        KubernetesResourceNotFoundException.class,
+        DruidException.class,
         () -> instance.getPeonPodWithRetries(clientApi.getClient(), new K8sTaskId(TASK_NAME_PREFIX, ID).getK8sJobName(), 1, 1),
-=======
-        DruidException.class,
-        () -> instance.getPeonPodWithRetries(clientApi.getClient(), new K8sTaskId(ID).getK8sJobName(), 1, 1),
->>>>>>> d8c6c8e4
         StringUtils.format("K8s pod with label: job-name=%s not found", ID)
     );
   }
